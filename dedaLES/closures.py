--- conflicted
+++ resolved
@@ -177,10 +177,16 @@
     ----------
     Δ_const : float
         Constant-filter size
+
     C : float
         Poincare constant for grid-relative filter
+
     Sc : float
         Turbulent Schmidt number (Sc = ν_sgs / κ_sgs)
+
+    ν_split : float
+        Viscosity splitting parameter. A viscous term with viscosity ν_split 
+        is added to the LHS and subtracted from the RHS.
 
     Notes
     -----
@@ -246,24 +252,26 @@
     stratified : bool
         Set to 'True' to use the stratified version of AMD
 
+    ν_split : float
+        Viscosity splitting parameter. A viscous term with viscosity ν_split 
+        is added to the LHS and subtracted from the RHS.
+
+    κ_split : float
+        Diffusivity splitting parameter. A diffusive term with diffusivity κ_split 
+        is added to the LHS and subtracted from the RHS.
+
     quasi_strain : float
         A 'regularization' parameter that prevents the AMD eddy viscosity from being NaN.
         Only use this with trivial initial condition that lead to an AMD eddy viscosity of ν_sgs = 0/0.
         quasi_strain has units of strain, and should be much smaller than resolved strain in non-quiescent 
         regions of the flow.
     """
-<<<<<<< HEAD
-    def __init__(self, C=1/12, stratified=False, quasi_strain=0):
-        self.C = C
-        self.stratified = stratified
-        self.quasi_strain = quasi_strain # quasi-strain regularization parameter for AMD
-=======
-    def __init__(self, C=1/12, stratified=False, ν_split=0, κ_split=0):
+    def __init__(self, C=1/12, stratified=False, ν_split=0, κ_split=0, quasi_strain=0):
         self.C = C
         self.stratified = stratified
         self.ν_split = ν_split
         self.κ_split = κ_split
->>>>>>> c9049468
+        self.quasi_strain = quasi_strain # quasi-strain regularization parameter for AMD
 
     def add_substitutions(self, problem, u='u', v='v', w='w', b='b', tracers=[], **kwargs):
         """Add substitutions associated with the Anisotropic
@@ -376,11 +384,19 @@
     C : float
         Poincare constant
 
+    ν_split : float
+        Viscosity splitting parameter. A viscous term with viscosity ν_split 
+        is added to the LHS and subtracted from the RHS.
+
+    κ_split : float
+        Diffusivity splitting parameter. A diffusive term with diffusivity κ_split 
+        is added to the LHS and subtracted from the RHS.
+
     quasi_strain : float
         A 'regularization' parameter that prevents the AMD eddy viscosity from being NaN.
         Only use this with trivial initial condition that lead to an AMD eddy viscosity of ν_sgs = 0/0.
         quasi_strain has units of strain, and should be much smaller than resolved strain in non-quiescent 
         regions of the flow.
     """
-    def __init__(self, C=1/12, quasi_strain=0):
-        AnisotropicMinimumDissipation.__init__(self, C=C, quasi_strain=quasi_strain, stratified=True) +    def __init__(self, C=1/12, ν_split=0, κ_split=0, quasi_strain=0):
+        AnisotropicMinimumDissipation.__init__(self, C=C, ν_split=0, κ_split=0, quasi_strain=quasi_strain, stratified=True) 
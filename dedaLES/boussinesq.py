--- conflicted
+++ resolved
@@ -8,15 +8,9 @@
 
 default_substitutions = {
         'ε' : "ν*(ux*ux + uy*uy + uz*uz + vx*vx + vy*vy + vz*vz + wx*wx + wy*wy + wz*wz)",
-<<<<<<< HEAD
-    'ε_sgs' : "-u*Fx_sgs - v*Fy_sgs - w*Fz_sgs",
-        'χ' : "κ*(bx*bx + by*by + bz*bz)",
-    'χ_sgs' : "-b*Fb_sgs"
-=======
     'ε_sgs' : "-u*(Nu_sgs+Lu_sgs) - v*(Nv_sgs+Lv_sgs) - w*(Nw_sgs+Lw_sgs)",
         'χ' : "κ*(bx*bx + by*by + bz*bz)",
     'χ_sgs' : "-b*(Nb_sgs+Lb_sgs)"
->>>>>>> c9049468
 }
 
 class BoussinesqChannelFlow(ChannelFlow):
